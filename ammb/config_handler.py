--- conflicted
+++ resolved
@@ -29,13 +29,8 @@
 DEFAULT_CONFIG = {
     'MESHTASTIC_SERIAL_PORT': '/dev/ttyUSB0', # Example for Linux
     # 'MESHTASTIC_SERIAL_PORT': 'COM3',      # Example for Windows
-<<<<<<< HEAD
-    'MESHTASTIC_TCP_HOST': 'localhost',       # Default Meshtastic TCP host
-    'MESHTASTIC_TCP_PORT': '4403',            # Default Meshtastic TCP port
-=======
     'MESHTASTIC_TCP_HOST': '127.0.0.1',       # Default host for TCP connection
     'MESHTASTIC_TCP_PORT': '4403',            # Default port for TCP connection
->>>>>>> 3eafa8ca
     'MESHCORE_SERIAL_PORT': '/dev/ttyS0',    # Example for Linux
     # 'MESHCORE_SERIAL_PORT': 'COM4',        # Example for Windows
     'MESHCORE_BAUD_RATE': '9600',            # Common baud rate, adjust as needed
@@ -78,15 +73,9 @@
         config.read(config_path)
 
         # Use the [DEFAULT] section for all settings
-<<<<<<< HEAD
-        if 'DEFAULT' not in config or not config.defaults():
-             logger.error(
-                 f"Configuration file '{config_path}' is missing the required [DEFAULT] section."
-             )
-=======
+
         if not config.defaults():
              logger.error(f"Configuration file '{config_path}' is missing the required [DEFAULT] section.")
->>>>>>> 3eafa8ca
              return None
         cfg_section = config['DEFAULT']
 
@@ -95,9 +84,7 @@
         def get_setting(key: str) -> str:
             return cfg_section.get(key, DEFAULT_CONFIG[key])
 
-        meshtastic_port = get_setting('MESHTASTIC_SERIAL_PORT')
         meshtastic_tcp_host = get_setting('MESHTASTIC_TCP_HOST')
-<<<<<<< HEAD
         try:
             meshtastic_tcp_port = int(get_setting('MESHTASTIC_TCP_PORT'))
             if meshtastic_tcp_port <= 0:
@@ -105,9 +92,6 @@
         except ValueError as e:
             logger.error(f"Invalid MESHTASTIC_TCP_PORT: {e}")
             return None
-=======
-        meshtastic_tcp_port_str = get_setting('MESHTASTIC_TCP_PORT')
->>>>>>> 3eafa8ca
         meshcore_port = get_setting('MESHCORE_SERIAL_PORT')
         meshcore_network_id = get_setting('MESHCORE_NETWORK_ID')
         bridge_node_id = get_setting('BRIDGE_NODE_ID')
